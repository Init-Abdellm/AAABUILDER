(function() {
    'use strict';

    const contentEl = document.getElementById('content');
    const docLinks = [...document.querySelectorAll('[data-doc]')];
    const homeLink = document.querySelector('[data-page="home"]');
    const searchInput = document.getElementById('search-input');
    const searchClear = document.getElementById('search-clear');
    const searchResults = document.getElementById('search-results');
    const searchBox = document.getElementById('search-box');
    const searchToggle = document.getElementById('search-toggle');
    const mobileMenuToggle = document.getElementById('mobile-menu-toggle');
    const sidebar = document.getElementById('sidebar');
    const yearEl = document.getElementById('year');

    let searchIndex = [];
    let currentSearchQuery = '';
    let searchTimeout = null;
    const isFileProtocol = typeof window !== 'undefined' && window.location && window.location.protocol === 'file:';

    function docsBase() {
        try {
            const path = window.location.pathname;
            if (path.endsWith('/') || path.endsWith('/index.html')) {
                // If index.html is under docs-ui/, markdown files are one level up
                // e.g., /docs/docs-ui/index.html → docs live in /docs/
                return '..';
            }
            // If running under docs-ui (locally as /docs/docs-ui/ or on Pages as /docs-ui/)
            return path.includes('/docs-ui/') ? '..' : 'docs';
        } catch (_) {
            return '..';
        }
    }

    function assetBase() {
        try {
            const path = window.location.pathname;
<<<<<<< HEAD
            const hostname = window.location.hostname;
            
            // GitHub Pages detection
            if (hostname.includes('github.io')) {
                // On GitHub Pages, we're in /AAABuilder/docs/docs-ui/
                return '../docs-assets/';
            }
            
            // Local development
            if (path.includes('/docs/docs-ui/')) {
                return '../docs-assets/';
            }
            
            // Fallback
            return 'docs/docs-assets/';
        } catch (_) {
            return '../docs-assets/';
=======
            // On GitHub Pages, site root hosts docs-ui and docs under /docs
            if (path.endsWith('/') || path.endsWith('/index.html')) {
                // assets are in ../docs-assets relative to docs-ui/index.html
                return '../';
            }
            // When opened under docs-ui (locally as /docs/docs-ui/ or on Pages as /docs-ui/)
            return path.includes('/docs-ui/') ? '../' : 'docs/';
        } catch (_) {
            return '../';
>>>>>>> 76af896f
        }
    }

    function setActive(el) {
        document.querySelectorAll('[data-doc].active, [data-page].active').forEach(n => n.classList.remove('active'));
        if (el) el.classList.add('active');
    }

    function setLogos() {
        document.querySelectorAll('img[data-logo]').forEach(img => {
            img.src = `${assetBase()}aaab.png`;
            img.alt = 'AAABuilder logo';
        });
    }

    async function loadDoc(file) {
        try {
            if (isFileProtocol) {
                throw new Error('Local file protocol not supported for fetching markdown due to browser CORS. Use a local web server.');
            }
            contentEl.innerHTML = '<div class="loading-spinner"><div class="spinner"></div><p>Loading...</p></div>';

            // Try multiple fallback locations to work across GH Pages setups
            const candidates = [
                `${docsBase()}/${file}`, // ../<file> when running from docs-ui
                `../docs/${file}`,       // fallback when served from site root
                `docs/${file}`,          // if index at root and docs under /docs
                `${file}`                // same directory (rare)
            ];

            let res;
            for (const url of candidates) {
                try {
                    res = await fetch(url);
                    if (res.ok) break;
                } catch (_) {
                    // ignore and try next
                }
            }

            if (!res || !res.ok) {
                throw new Error(`Failed to load ${file}`);
            }

            const txt = await res.text();
            contentEl.innerHTML = marked.parse(txt);
            highlightCode();
            window.scrollTo(0, 0);
            
            attachAnchorLinks();
            
        } catch (error) {
            console.error('Error loading document:', error);
            contentEl.innerHTML = `
                <div class="error-message">
                    <i class="ri-error-warning-line"></i>
                    <h3>Failed to load document</h3>
                    <p>Unable to load "${file}". Please try refreshing the page.</p>
                </div>
            `;
        }
    }

    function routeFromHash() {
        const hash = (location.hash || '').slice(1);
        if (!hash || hash === 'home') {
            renderHome();
            return;
        }
        // If it's a markdown doc, load it
        if (hash.endsWith('.md')) {
            const link = docLinks.find(l => l.getAttribute('data-doc') === hash);
            setActive(link);
            loadDoc(hash);
            return;
        }
        // Otherwise treat it as an in-page anchor. Ensure a doc is loaded.
        const current = document.querySelector('[data-doc].active');
        const doc = current ? current.getAttribute('data-doc') : 'index.md';
        const link = docLinks.find(l => l.getAttribute('data-doc') === doc);
        setActive(link);
        loadDoc(doc).then(() => {
            const el = document.getElementById(hash);
            if (el) {
                el.scrollIntoView({ behavior: 'smooth', block: 'start' });
            }
        });
    }

    function highlightCode() {
        try {
            document.querySelectorAll('pre code').forEach(block => {
                if (window.hljs) {
                    window.hljs.highlightElement(block);
                }
            });
        } catch (error) {
            console.error('Error highlighting code:', error);
        }
    }

    function attachAnchorLinks() {
        // Remove automatic anchor link generation to fix the extra links issue
        // document.querySelectorAll('h1, h2, h3, h4, h5, h6').forEach(heading => {
        //     if (!heading.id) {
        //         heading.id = heading.textContent.toLowerCase().replace(/[^a-z0-9]+/g, '-');
        //     }
        //     
        //     const link = document.createElement('a');
        //     link.href = `#${heading.id}`;
        //     link.className = 'anchor-link';
        //     link.innerHTML = '<i class="ri-link"></i>';
        //     link.setAttribute('aria-label', `Link to ${heading.textContent}`);
        //     
        //     heading.appendChild(link);
        // });
    }

    function renderHome() {
        setActive(homeLink);
        
        const hero = `
            <section class="hero">
                <img class="logo" data-logo="aaab" alt="AAABuilder logo"/>
                <span class="pill">Agent as a Backend</span>
                <h1 class="title">Build AI/ML agents as production-ready APIs</h1>
                <p class="subtitle">
                    AAABuilder is a TypeScript-first framework that turns <code>.agent</code> workflows into scalable services. 
                    Unified providers for LLMs, Computer Vision, Audio, and Traditional ML. 
                    Includes debugger, testing, scaffolding, and auto-docs.
                </p>
                                 <div class="cta">
                     <a class="btn btn-primary" data-doc="quickstart.md">
                         <i class="ri-rocket-line"></i>
                         <span>Get Started</span>
                     </a>
                     <a class="btn btn-secondary" data-doc="architecture.md">
                         <i class="ri-building-line"></i>
                         <span>How it Works</span>
                     </a>
                 </div>
            </section>
        `;

        const features = `
                         <section class="features">
                 <div class="card">
                     <div class="card-icon">
                         <i class="ri-database-2-line"></i>
                     </div>
                     <h3>Unified Providers</h3>
                     <p>One interface across OpenAI, Gemini, Hugging Face, Ollama, YOLO, Whisper, scikit-learn, XGBoost, TF, and more.</p>
                 </div>
                 <div class="card">
                     <div class="card-icon">
                         <i class="ri-shield-check-line"></i>
                     </div>
                     <h3>Operational Rigor</h3>
                     <p>Validation, linting, auto-correction, model optimization, caching, and observability built-in.</p>
                 </div>
                 <div class="card">
                     <div class="card-icon">
                         <i class="ri-tools-line"></i>
                     </div>
                     <h3>Dev Experience</h3>
                     <p>Step debugger, test harness, interactive playground, scaffolding, and docs generator.</p>
                 </div>
             </section>
        `;

        const code = `
            <section class="code-sample">
                <h2>Quick Example</h2>
                <pre><code class="language-typescript">import { createProviderRouter } from "./src/providers";

const router = await createProviderRouter({
  whisper: { enabled: true, priority: 25 },
  yolo: { enabled: true, priority: 20 },
  scikitLearn: { enabled: true, priority: 5 }
});

const res = await router.executeRequest({
  model: "yolo-v8-detection",
  input: imageBuffer,
  parameters: { confidence: 0.5 }
});</code></pre>
            </section>
        `;

        const getStarted = `
            <section class="features">
                                 <div class="card">
                     <div class="card-icon">
                         <i class="ri-terminal-line"></i>
                     </div>
                     <h3>Quick Start</h3>
                     <pre><code class="language-bash"># Install globally
npm install -g aaab

aaab --version

aaab create my-ai-project
cd my-ai-project

export OPENAI_API_KEY="..."

npm run dev</code></pre>
                 </div>
                 <div class="card">
                     <div class="card-icon">
                         <i class="ri-file-code-line"></i>
                     </div>
                     <h3>Your First Agent</h3>
                     <pre><code class="language-yaml">@agent hello-world v1
description: "Simple greeting agent"

secrets:
  - name: OPENAI_API_KEY
    type: env
    value: OPENAI_API_KEY

variables:
  name:
    type: input
    path: name
    required: true

steps:
  - id: greet
    type: llm
    provider: openai
    model: gpt-4o
    prompt: "Greet {name} warmly"
    save: greeting

outputs:
  message: "{greeting}"
@end</code></pre>
                 </div>
                 <div class="card">
                     <div class="card-icon">
                         <i class="ri-lightbulb-line"></i>
                     </div>
                     <h3>Explore the Idea</h3>
                     <p>Read about the UNIFIED Idea and how it streamlines backend automation using <code>.agent</code> files.</p>
                     <a class="btn btn-secondary" data-doc="Idea.md">
                         <i class="ri-arrow-right-line"></i>
                         <span>Learn more</span>
                     </a>
                 </div>
            </section>
        `;

        contentEl.innerHTML = hero + features + code + getStarted;
        setLogos();
        attachCtas();
        highlightCode();
    }

    function attachCtas() {
        [...contentEl.querySelectorAll('[data-doc]')].forEach(a => {
            a.addEventListener('click', ev => {
                ev.preventDefault();
                const doc = a.getAttribute('data-doc');
                const link = [...document.querySelectorAll('[data-doc]')].find(l => l.getAttribute('data-doc') === doc);
                setActive(link);
                location.hash = `#${doc}`;
                // Close mobile menu after navigating
                closeMobileMenu();
            });
        });

        // Intercept markdown links inside content
        contentEl.addEventListener('click', ev => {
            const a = ev.target.closest('a');
            if (!a) return;
            const href = a.getAttribute('href') || '';
            if (href.endsWith('.md')) {
                ev.preventDefault();
                const doc = href.split('#')[0];
                const link = [...document.querySelectorAll('[data-doc]')].find(l => l.getAttribute('data-doc') === doc);
                setActive(link);
                location.hash = `#${doc}`;
                // Close mobile menu after navigating
                closeMobileMenu();
            } else if (href.startsWith('#')) {
                // in-page anchor: do not trigger doc reload
                // allow default which updates hash and browser scroll
            }
        });
    }

    function wireNav() {
        docLinks.forEach(link => {
            link.addEventListener('click', ev => {
                ev.preventDefault();
                const doc = link.getAttribute('data-doc');
                setActive(link);
                location.hash = `#${doc}`;
                // Close mobile menu after navigating
                closeMobileMenu();
            });
        });

        if (homeLink) {
            homeLink.addEventListener('click', ev => {
                ev.preventDefault();
                history.pushState({ page: 'home' }, '', `#home`);
                renderHome();
                // Close mobile menu after navigating
                closeMobileMenu();
            });
        }
    }

    async function buildIndex() {
        try {
            if (isFileProtocol) {
                return [];
            }
            const files = [
                'Idea.md', 'agent.md', 'index.md', 'quickstart.md', 'architecture.md', 
                'cli.md', 'providers.md', 'parser.md', 'server.md', 'examples.md', 
                'templates.md', 'reviews.md'
            ];
            
            const results = await Promise.all(files.map(async f => {
                try {
                    const candidates = [
                        `${docsBase()}/${f}`,
                        `../docs/${f}`,
                        `docs/${f}`,
                        `${f}`
                    ];

                    let res;
                    for (const url of candidates) {
                        try {
                            res = await fetch(url);
                            if (res.ok) break;
                        } catch (_) {
                            // ignore and try next
                        }
                    }

                    if (!res || !res.ok) {
                        return { file: f, text: '', title: f.replace('.md', '') };
                    }

                    const text = await res.text();
                    return { file: f, text: text.toLowerCase(), title: f.replace('.md', '') };
                } catch (_) {
                    return { file: f, text: '', title: f.replace('.md', '') };
                }
            }));
            
            return results;
        } catch (_) {
            return [];
        }
    }

    function onSearch(index) {
        const query = (searchInput && searchInput.value || '').trim().toLowerCase();
        
        if (query === currentSearchQuery) return;
        currentSearchQuery = query;
        
        if (!query) {
            if (searchResults) {
                searchResults.innerHTML = '';
                searchResults.classList.remove('visible');
            }
            if (searchClear) {
                searchClear.classList.remove('visible');
            }
            return;
        }
        
        if (searchClear) {
            searchClear.classList.add('visible');
        }
        
        const hits = [];
        index.forEach(({ file, text, title }) => {
            const inTitle = title.toLowerCase().includes(query);
            const i = text.indexOf(query);
            
            if (inTitle || i >= 0) {
                const excerpt = i >= 0 
                    ? text.substring(Math.max(0, i - 40), i + query.length + 60).replace(/\n/g, ' ')
                    : '';
                hits.push({ file, excerpt, inTitle });
            }
        });
        
        const unique = Array.from(new Map(hits.map(h => [h.file, h])).values())
            .sort((a, b) => {
                if (a.inTitle && !b.inTitle) return -1;
                if (!a.inTitle && b.inTitle) return 1;
                return 0;
            })
            .slice(0, 10);
        
        if (searchResults) {
            if (unique.length > 0) {
                searchResults.innerHTML = unique.map(m => `
                    <a class="result" data-doc="${m.file}">
                        <div class="result-title">
                            <i class="ri-file-text-line"></i>
                            <span>${m.file}</span>
                        </div>
                        <small>${m.excerpt}</small>
                    </a>
                `).join('');
                
                [...searchResults.querySelectorAll('[data-doc]')].forEach(a => {
                    a.addEventListener('click', ev => {
                        ev.preventDefault();
                        const doc = a.getAttribute('data-doc');
                        const link = [...document.querySelectorAll('[data-doc]')].find(l => l.getAttribute('data-doc') === doc);
                        setActive(link);
                        history.pushState({ doc }, '', `#${doc}`);
                        loadDoc(doc);
                        searchResults.innerHTML = '';
                        searchResults.classList.remove('visible');
                        if (searchInput) searchInput.value = '';
                        if (searchClear) searchClear.classList.remove('visible');
                        currentSearchQuery = '';
                        // Close mobile menu after navigating
                        closeMobileMenu();
                    });
                });
                
                searchResults.classList.add('visible');
            } else {
                searchResults.innerHTML = `
                    <div class="no-results">
                        <i class="ri-search-line"></i>
                        <p>No results found for "${query}"</p>
                    </div>
                `;
                searchResults.classList.add('visible');
            }
        }
    }

    function toggleSearch() {
        searchBox.classList.toggle('collapsed');
        if (!searchBox.classList.contains('collapsed')) {
            searchInput.focus();
        }
    }

    function toggleMobileMenu() {
        console.log('Mobile menu toggle clicked!');
        console.log('Sidebar element:', sidebar);
        console.log('Mobile menu toggle element:', mobileMenuToggle);
        
        sidebar.classList.toggle('open');
        const isOpen = sidebar.classList.contains('open');
        console.log('Sidebar is now open:', isOpen);
        
        document.body.classList.toggle('sidebar-open', isOpen);
        if (isOpen) {
            mobileMenuToggle.innerHTML = '<i class="ri-close-line"></i>';
            mobileMenuToggle.setAttribute('aria-label', 'Close mobile menu');
        } else {
            mobileMenuToggle.innerHTML = '<i class="ri-menu-line"></i>';
            mobileMenuToggle.setAttribute('aria-label', 'Open mobile menu');
        }
    }

    function closeMobileMenu() {
        sidebar.classList.remove('open');
        document.body.classList.remove('sidebar-open');
        mobileMenuToggle.innerHTML = '<i class="ri-menu-line"></i>';
        mobileMenuToggle.setAttribute('aria-label', 'Open mobile menu');
    }

    function handleSearchInput() {
        if (searchTimeout) {
            clearTimeout(searchTimeout);
        }
        
        searchTimeout = setTimeout(() => {
            onSearch(searchIndex);
        }, 300);
    }

    function handleSearchClear() {
        if (searchInput) {
            searchInput.value = '';
            searchInput.focus();
        }
        if (searchResults) {
            searchResults.innerHTML = '';
            searchResults.classList.remove('visible');
        }
        if (searchClear) {
            searchClear.classList.remove('visible');
        }
        currentSearchQuery = '';
    }

    function handleKeyboard(e) {
        if (e.key === 'Escape') {
            closeMobileMenu();
            handleSearchClear();
            // Collapse search box on escape
            if (searchBox && !searchBox.classList.contains('collapsed')) {
                searchBox.classList.add('collapsed');
            }
        }
        
        if ((e.ctrlKey || e.metaKey) && e.key === 'k') {
            e.preventDefault();
            if (searchInput) {
                searchBox.classList.remove('collapsed');
                searchInput.focus();
            }
        }
    }

    function handleClickOutside(e) {
        if (sidebar.classList.contains('open') && !sidebar.contains(e.target) && !mobileMenuToggle.contains(e.target)) {
            closeMobileMenu();
        }
        
        if (searchResults.classList.contains('visible') && !searchResults.contains(e.target) && !searchInput.contains(e.target)) {
            searchResults.classList.remove('visible');
        }
        
        // Collapse search box when clicking outside
        if (searchBox && !searchBox.classList.contains('collapsed') && 
            !searchBox.contains(e.target) && (!searchToggle || !searchToggle.contains(e.target))) {
            searchBox.classList.add('collapsed');
        }
    }

    function init() {
        console.log('Initializing...');
        console.log('Mobile menu toggle element:', mobileMenuToggle);
        console.log('Sidebar element:', sidebar);
        
        wireNav();
        setLogos();
        
        if (mobileMenuToggle) {
            console.log('Adding click event listener to mobile menu toggle');
            mobileMenuToggle.addEventListener('click', toggleMobileMenu);
        } else {
            console.error('Mobile menu toggle element not found!');
        }
        
        if (searchInput) {
            searchInput.addEventListener('input', handleSearchInput);
            searchInput.addEventListener('focus', () => {
                if (currentSearchQuery && searchResults) {
                    searchResults.classList.add('visible');
                }
            });
        }
        
        if (searchToggle) {
            searchToggle.addEventListener('click', toggleSearch);
        }
        
        if (searchClear) {
            searchClear.addEventListener('click', handleSearchClear);
        }
        
        document.addEventListener('keydown', handleKeyboard);
        document.addEventListener('click', handleClickOutside);
        
        if (isFileProtocol) {
            // Show helpful message when opened from filesystem
            if (contentEl) {
                contentEl.innerHTML = `
                    <div class="error-message">
                        <i class="ri-error-warning-line"></i>
                        <h3>Open with a local server</h3>
                        <p>You're viewing this file directly from disk (file://). Browsers block loading local markdown files via JavaScript in this mode.</p>
                        <p>Start a local server from the <code>docs</code> folder, then open <code>/docs-ui/index.html</code>:</p>
                        <pre><code class="language-bash"># Option 1 (Node)
npx http-server docs -p 8080 --cors

# Option 2 (Python)
cd docs
python -m http.server 8080</code></pre>
                        <p>Then visit <code>http://localhost:8080/docs-ui/</code>.</p>
                    </div>
                `;
            }
        } else {
            routeFromHash();
            window.addEventListener('hashchange', routeFromHash);
        }
        
        if (yearEl) {
            yearEl.textContent = String(new Date().getFullYear());
        }
        
        if (!isFileProtocol) {
            buildIndex().then(idx => {
                searchIndex = idx;
            });
        }
        
        const style = document.createElement('style');
        style.textContent = `
            .loading-spinner {
                display: flex;
                flex-direction: column;
                align-items: center;
                justify-content: center;
                padding: var(--space-20);
                color: var(--text-secondary);
            }
            
            .spinner {
                width: 40px;
                height: 40px;
                border: 3px solid var(--border-primary);
                border-top: 3px solid var(--accent-primary);
                border-radius: 50%;
                animation: spin 1s linear infinite;
                margin-bottom: var(--space-4);
            }
            
            @keyframes spin {
                0% { transform: rotate(0deg); }
                100% { transform: rotate(360deg); }
            }
            
            .error-message {
                text-align: center;
                padding: var(--space-20);
                color: var(--accent-error);
            }
            
            .error-message i {
                font-size: var(--font-size-4xl);
                margin-bottom: var(--space-4);
            }
            
            .anchor-link {
                opacity: 0;
                margin-left: var(--space-2);
                color: var(--text-muted);
                transition: opacity var(--transition-fast);
            }
            
            h1:hover .anchor-link,
            h2:hover .anchor-link,
            h3:hover .anchor-link,
            h4:hover .anchor-link,
            h5:hover .anchor-link,
            h6:hover .anchor-link {
                opacity: 1;
            }
            
                         .card-icon {
                 display: flex;
                 align-items: center;
                 justify-content: center;
                 width: 64px;
                 height: 64px;
                 background: var(--accent-yellow);
                 border: 3px solid var(--accent-yellow-dark);
                 margin-bottom: var(--space-6);
                 box-shadow: 0 4px 16px rgba(0, 0, 0, 0.3);
             }
            
                         .card-icon i {
                 font-size: var(--font-size-2xl);
                 color: var(--text-primary);
             }
            
                         .pill {
                 display: inline-block;
                 background: var(--accent-yellow);
                 color: var(--text-inverse);
                 padding: var(--space-2) var(--space-4);
                 border: 2px solid var(--accent-yellow-dark);
                 font-size: var(--font-size-sm);
                 font-weight: var(--font-weight-semibold);
                 margin-bottom: var(--space-6);
                 text-transform: uppercase;
                 letter-spacing: 0.05em;
             }
            
            .no-results {
                text-align: center;
                padding: var(--space-6);
                color: var(--text-muted);
            }
            
            .no-results i {
                font-size: var(--font-size-2xl);
                margin-bottom: var(--space-2);
            }
            
            .result-title {
                display: flex;
                align-items: center;
                gap: var(--space-2);
                font-weight: var(--font-weight-medium);
                margin-bottom: var(--space-1);
            }
            
            .result-title i {
                color: var(--accent-primary);
            }
        `;
        document.head.appendChild(style);
    }

    if (document.readyState === 'loading') {
        document.addEventListener('DOMContentLoaded', init);
    } else {
        init();
    }
})();
<|MERGE_RESOLUTION|>--- conflicted
+++ resolved
@@ -36,35 +36,14 @@
     function assetBase() {
         try {
             const path = window.location.pathname;
-<<<<<<< HEAD
-            const hostname = window.location.hostname;
-            
-            // GitHub Pages detection
-            if (hostname.includes('github.io')) {
-                // On GitHub Pages, we're in /AAABuilder/docs/docs-ui/
-                return '../docs-assets/';
-            }
-            
-            // Local development
-            if (path.includes('/docs/docs-ui/')) {
-                return '../docs-assets/';
-            }
-            
-            // Fallback
-            return 'docs/docs-assets/';
-        } catch (_) {
-            return '../docs-assets/';
-=======
             // On GitHub Pages, site root hosts docs-ui and docs under /docs
             if (path.endsWith('/') || path.endsWith('/index.html')) {
-                // assets are in ../docs-assets relative to docs-ui/index.html
-                return '../';
-            }
-            // When opened under docs-ui (locally as /docs/docs-ui/ or on Pages as /docs-ui/)
-            return path.includes('/docs-ui/') ? '../' : 'docs/';
+                return 'docs/';
+            }
+            // When opened locally from docs/docs-ui/index.html
+            return path.includes('/docs/docs-ui/') ? '../' : 'docs/';
         } catch (_) {
-            return '../';
->>>>>>> 76af896f
+            return 'docs/';
         }
     }
 
